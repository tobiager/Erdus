<div align="center">

[![Erdus](assets/Banner.JPEG)](https://erdus-inky.vercel.app)

# Erdus
### Conversor universal de diagramas ER


[Disponible en inglés](README.md) ✦ [Demo](https://erdus-inky.vercel.app) ✦ [Docs](https://deepwiki.com/tobiager/Erdus) ✦ [Contribuir](#-contribuyendo) ✦ [Roadmap](#%EF%B8%8F-roadmap-erdus--conversor-universal)

**Un IR para mapearlos a todos.** Erdus es el **conversor universal open source** para diagramas ER y esquemas de bases de datos.  
<<<<<<< HEAD
Unifica ERDPlus, SQL DDL, Prisma, TypeORM, JSON Schema y más bajo una estricta **Representación Intermedia (IR)**.  
=======
Unifica ERDPlus, SQL DDL, Prisma, JSON Schema y más bajo una estricta **Representación Intermedia (IR)**.
>>>>>>> 92fd0205
Construí una vez, convertí en cualquier lugar. 🚀

La interfaz web está construida con React mediante componentes TSX y utiliza Tailwind CSS para los estilos.

</div>

<br>

<div align="center">

[![Stars](https://img.shields.io/github/stars/tobiager/Erdus?labelColor=black&style=for-the-badge&color=1280ff&logo=github)](https://github.com/tobiager/Erdus/stargazers)
![MIT](https://img.shields.io/badge/Licencia-MIT-FFF?labelColor=black&style=for-the-badge&color=1280ff)
![Vercel](https://img.shields.io/badge/Deploy-Vercel-FFF?labelColor=black&logo=vercel&style=for-the-badge&color=1280ff)

![React](https://img.shields.io/badge/React-18.x-61DAFB?logo=react&logoColor=white&style=for-the-badge&labelColor=black)
![TailwindCSS](https://img.shields.io/badge/TailwindCSS-3.x-06B6D4?logo=tailwindcss&logoColor=white&style=for-the-badge&labelColor=black)
![TypeScript](https://img.shields.io/badge/TypeScript-5.x-3178C6?logo=typescript&logoColor=white&style=for-the-badge&labelColor=black)
![Vite](https://img.shields.io/badge/Vite-5.x-646CFF?logo=vite&logoColor=white&style=for-the-badge&labelColor=black)
![Node](https://img.shields.io/badge/Node-≥18-339933?logo=node.js&logoColor=white&style=for-the-badge&labelColor=black)

<a href="https://www.producthunt.com/products/erdus?embed=true&utm_source=badge-featured&utm_medium=badge&utm_source=badge-erdus" target="_blank"><img src="https://api.producthunt.com/widgets/embed-image/v1/featured.svg?post_id=1012222&theme=dark&t=1756930414298" alt="Erdus - Universal&#0032;converter | Product Hunt" style="width: 250px; height: 54px;" width="250" height="54" /></a>

https://github.com/user-attachments/assets/ad18f7ab-0b26-4033-9eae-6a9b209543b8

</div>


- **100% en el cliente (privacidad)**: los archivos nunca salen del navegador.  
- **Entrada**: archivos `.erdplus` o `.json` (el formato se detecta automáticamente).  
- **Salida**: archivo con la extensión que corresponda al formato de destino deseado (por ejemplo, `name-old.erdplus`, `schema.sql`, `schema.prisma`).  
- **Relaciones**: dibuja un único enlace por cada FK (incluyendo compuestas) y lo ancla a las columnas hijas reales.  

**Módulos disponibles**
- ERDPlus Old ⇄ New (incluido)
- SQL (DDL de PostgreSQL)
- Prisma
- TypeORM

---

## 📁 Estructura del proyecto
```
.
├── src/                # código fuente: CLI, conversores y web
│   ├── components/     # componentes React reutilizables
│   ├── pages/          # páginas de la aplicación
│   ├── convert.ts      # lógica de conversión old ⇄ new
│   └── ...             # otros módulos
├── public/             # assets estáticos (favicon, etc.)
├── docs/               # sitio de documentación
├── examples/           # esquemas de ejemplo
├── tests/              # pruebas unitarias
├── assets/             # imágenes usadas en README/docs
├── index.html          # landing mínima + dropzone
├── vite.config.ts
├── tailwind.config.ts
├── tsconfig.json
├── vercel.json
└── LICENSE
```

---

##  Demo
- Producción: **https://erdus-inky.vercel.app**
- StackBlitz: [Sandbox interactivo](https://stackblitz.com/github/tobiager/Erdus)

> [!TIP]
> En ERDPlus (versión nueva) elegí **Menu → Restore → Upload** para abrir el archivo convertido.  
> Las posiciones, tipos, restricciones y conexiones se mantienen intactas.

---

##  Características del módulo ERDPlus
- **Detección automática** del formato de entrada (old o new).  
- **Old → New**: tablas → *nodes*, atributos → *columns*, FKs simples o compuestas → un único *edge* agrupado con `foreignKeyGroupId`.  
- **New → Old**: *edges* → atributos FK y `connectors` con `fkSubIndex` para mantener el orden.  
- **IDs determinísticos** para columnas en NEW (`c-<tableId>-<attrId>`) que permiten a ERDPlus anclar líneas y marcar columnas como **(FK)**.  
- **Privado por diseño**: todo el procesamiento ocurre localmente, no hay backend ni subida de archivos.  
- **Funciona en Windows, macOS y Linux**. El servidor de Vite provee HMR instantáneo.  

<details>
<summary>##  ERDPlus module: cómo funciona</summary>

### Old → New (visuales idénticos)
1. Lee las tablas en `shapes[]` y crea nodos con `id = t-<id>` y columnas `id = c-<tableId>-<attrId>`.  
2. Reconstruye las FKs priorizando `connectors[]` (fuente de verdad en Old).  
   - Agrupa por (hijo → padre), **ordena por `fkSubIndex`** y genera un único edge por FK compuesta.  
   - Usa el ID real de la columna hija en `foreignKeyProps.columns[].id`; ERDPlus dibuja la línea y etiqueta *(FK)*.  
3. Asigna un `foreignKeyGroupId` estable basado en hijo, padre y el conjunto ordenado de atributos.  

### New → Old (estructura equivalente)
1. Convierte nodos y columnas a tablas y atributos preservando PK, UNIQUE, NULL y tipos.  
2. De cada edge crea atributos FK en la tabla hija con `references` apuntando a la PK del padre y `fkSubIndex` siguiendo el orden.  
3. Crea `connectors` por columna FK para que los visores legacy dibujen las conexiones.  

> **Garantías**  
> - Round-trip **old → new → old** sin pérdida: estructura, claves, orden y posiciones se preservan.  
> - Round-trip **new → old → new**: nodos, edges y columnas FK se preservan.  
> - El JSON “new” puede diferir en IDs internos invisibles pero es visual y semánticamente equivalente.  

</details>

##  Características del módulo SQL
- Detecta automáticamente scripts `CREATE TABLE` de PostgreSQL.
- IR ⇔ SQL: convierte la IR canónica a DDL de PostgreSQL y parsea SQL a IR.
- Preserva claves primarias, foráneas y únicas.

<details>
<summary>##  Módulo SQL: cómo funciona</summary>

### SQL → IR
1. Escanea sentencias `CREATE TABLE` y arma tablas y columnas.
2. Lee cláusulas `FOREIGN KEY` para reconstruir relaciones.

### IR → SQL
1. Recorre tablas y columnas para emitir definiciones `CREATE TABLE`.
2. Genera `ALTER TABLE` para FKs compuestas e índices.

</details>

##  Características del módulo Prisma
- Detecta automáticamente archivos de esquema Prisma.
- IR ⇔ Prisma: genera modelos Prisma a partir de la IR y parsea esquemas de vuelta.
- Mapea tipos SQL a escalares y relaciones de Prisma.

<details>
<summary>##  Módulo Prisma: cómo funciona</summary>

### Prisma → IR
1. Parsea bloques `model` extrayendo campos, tipos y relaciones.

### IR → Prisma
1. Genera bloques `model` con atributos `@id`, `@unique` y `@relation`.

</details>

---

## 👐 Open source & escalable
- Licencia MIT con núcleo modular y liviano.  
- Nuevos conversores o exportadores se pueden enchufar como módulos simples.  
- Incluye CLI y API mínima para integrarse en pipelines CI/CD, funciones serverless o contenedores.  

---

## 🚀 Uso local

### Requisitos
- **Node 18+** (20+ recomendado)  
- **npm** o **pnpm**  

### Pasos
```bash
# instalar dependencias
npm i
# o con pnpm:
# corepack enable && corepack prepare pnpm@8 --activate
# pnpm i

# ejecutar en modo desarrollo
npm run dev
# (abre http://localhost:5173)

# build de producción
npm run build

# previsualizar el build
npm run preview
```

---

## ☁️ Deploy en Vercel
1. Importá el repositorio (Framework: **Vite**).
2. Build: `npm run build`
3. Directorio de salida: `dist/`

El archivo `vercel.json` ya apunta a `dist/`.


---

## 🔒 Privacidad y seguridad
- El procesamiento se realiza completamente en tu navegador.
- No se envían archivos a ningún servidor, ni siquiera a Vercel.
- Podés usarlo offline con `npm run build` seguido de `npm run preview`.

---

## 🧭 Limitaciones conocidas
- ERDPlus (versión new) puede enrutar las líneas de forma distinta (curvas), pero las conexiones y cardinalidades son correctas.
- Si tu archivo NEW proviene de otra herramienta con IDs propietarios, el conversor no clonará esos IDs. No son visibles y no afectan el render.

---

## 🗺️ Roadmap ERDUS — Conversor Universal

🟢 **Fase 0 – Lo que ya existe (base)**

- ERDPlus old ⇄ new
- ✔️ Soporte completo de PK, FK, unique groups
- ✔️ Round-trip lossless
-  Público: estudiantes, profes, ejercicios de facu

---

🟡 **Fase 1 – MVP “útil + viral”**

 *Objetivo*: hacer que cualquiera lo pueda usar online y le sirva YA

- IR canónico (v1) → núcleo
- ✔️ IR → PostgreSQL DDL → generar `CREATE TABLE` real
- ✔️ IR → Prisma schema → conectar con Next.js/TS
- ✔️ Web demo (Vercel) → drag & drop + pestañas con resultados + loss report
- ✔️ CLI simple (`erdus convert ...`)
-  Atrae: fullstackers, devs indie, estudiantes → primeras ⭐

---

🔵 **Fase 2 – Import & documentación**

 *Objetivo*: importar modelos existentes y documentarlos

- PostgreSQL DDL → IR (parser robusto)
- IR → dbml → usar en dbdiagram.io
- IR → Mermaid ER → documentar en Markdown/repos
- Ejemplos completos (blog, e‑commerce, escuela)
-  Atrae: devs que documentan, OSS maintainers → visibilidad en GitHub

---

🟣 **Fase 3 – Ecosistema dev**

 *Objetivo*: ser útil en pipelines y proyectos serios

- IR → JSON Schema (APIs, validación)
- ✅ IR → TypeORM models
- IR → Sequelize models
- IR → Supabase schema (+ políticas RLS opcionales)
- Diff/Migration plan: comparar dos IR → script SQL `ALTER`
-  Atrae: startups, proyectos SaaS → estrellas de gente productiva

---

🔴 **Fase 4 – Advanced / killer features**

 *Objetivo*: expandirse a NoSQL y APIs modernas

- IR ↔ Mongoose schemas (MongoDB)
- IR ↔ OpenAPI schemas
- IR ↔ GraphQL SDL
- Visualizer: editor web básico con vista ERD interactiva
-  Atrae: devs modernos, comunidad API/GraphQL
-  Este es el punto donde se puede volver referencia estándar OSS

---

📈 **Orden de salida recomendado**

1. Fase 1 (MVP): Postgres + Prisma + web demo (rápido valor, viral)
2. Fase 2: Documentación (dbml/Mermaid) → viralidad en GitHub/Reddit
3. Fase 3: JSON Schema + Supabase + Diff → devs serios
4. Fase 4: MongoDB + GraphQL + Visualizer → consolidación como suite universal

---

🌟 **Estrategia de crecimiento**

- Cada fase = un release con changelog y post en Reddit/HN/Twitter
- README con GIFs cortos (drag & drop, output instantáneo)
- Badges de CI + demo online → confianza
- Good first issues para invitar a PRs → comunidad

---

## 🤝 Contribuyendo

[![Contribuir](assets/Contribuir1.PNG)](CONTRIBUTING.es.md)

Lee la [Guía de Contribución](CONTRIBUTING.es.md) antes de empezar.

1. Bifurca y crea una rama `feat/my-improvement`.
2. Ejecuta `npm i` y `npm run dev`.
3. Incluye un archivo `.erdplus` de ejemplo cuando sea necesario.
4. Abre una solicitud de colaboración (PR). ¡Agradecemos tus contribuciones!

---

## ❓ FAQ

**¿El conversor sube mis archivos?** No, todo corre en tu navegador.

**¿Funciona con claves foráneas compuestas?** Sí, soporta FKs múltiples sin perder información.

---

## 🤝🏻 Principales contribuidores

Gracias a todas las personas que contribuyen al crecimiento de este proyecto. ¡Tu contribución también puede aparecer aquí!

<p align="center">
  <a href="https://github.com/tobiager/erdus/graphs/contributors">
    <img src="https://contrib.rocks/image?repo=tobiager/erdus" alt="Principales contribuidores" />
  </a>
</p>

---

## 📝 Licencia

MIT — ver [LICENSE](LICENSE).<|MERGE_RESOLUTION|>--- conflicted
+++ resolved
@@ -9,11 +9,8 @@
 [Disponible en inglés](README.md) ✦ [Demo](https://erdus-inky.vercel.app) ✦ [Docs](https://deepwiki.com/tobiager/Erdus) ✦ [Contribuir](#-contribuyendo) ✦ [Roadmap](#%EF%B8%8F-roadmap-erdus--conversor-universal)
 
 **Un IR para mapearlos a todos.** Erdus es el **conversor universal open source** para diagramas ER y esquemas de bases de datos.  
-<<<<<<< HEAD
+
 Unifica ERDPlus, SQL DDL, Prisma, TypeORM, JSON Schema y más bajo una estricta **Representación Intermedia (IR)**.  
-=======
-Unifica ERDPlus, SQL DDL, Prisma, JSON Schema y más bajo una estricta **Representación Intermedia (IR)**.
->>>>>>> 92fd0205
 Construí una vez, convertí en cualquier lugar. 🚀
 
 La interfaz web está construida con React mediante componentes TSX y utiliza Tailwind CSS para los estilos.
